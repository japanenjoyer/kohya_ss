import gradio as gr
import json
import math
import os
import toml
import time
from datetime import datetime
from .common_gui import (
    get_executable_path,
    get_file_path,
    get_saveasfile_path,
    color_aug_changed,
    run_cmd_advanced_training,
    update_my_data,
    check_if_model_exist,
    output_message,
    SaveConfigFile,
    save_to_file,
    scriptdir,
    list_files,
    create_refresh_button,
    validate_paths,
)
from .class_accelerate_launch import AccelerateLaunch
from .class_configuration_file import ConfigurationFile
from .class_source_model import SourceModel
from .class_basic_training import BasicTraining
from .class_advanced_training import AdvancedTraining
from .class_folders import Folders
from .class_sdxl_parameters import SDXLParameters
from .class_command_executor import CommandExecutor
<<<<<<< HEAD
from .class_huggingface import HuggingFace
from .class_metadata import MetaData
from .class_tensorboard import TensorboardManager
=======
from .tensorboard_gui import (
    gradio_tensorboard,
    start_tensorboard,
    stop_tensorboard,
)
>>>>>>> 48dccf12
from .dreambooth_folder_creation_gui import (
    gradio_dreambooth_folder_creation_tab,
)
from .dataset_balancing_gui import gradio_dataset_balancing_tab
from .class_sample_images import SampleImages, create_prompt_file
from .class_gui_config import KohyaSSGUIConfig

from .custom_logging import setup_logging

# Set up logging
log = setup_logging()

# Setup command executor
executor = CommandExecutor()

<<<<<<< HEAD
# Setup huggingface
huggingface = None
use_shell = False

TRAIN_BUTTON_VISIBLE = [gr.Button(visible=True), gr.Button(visible=False), gr.Textbox(value=time.time())]

=======
>>>>>>> 48dccf12

def save_configuration(
    save_as_bool,
    file_path,
    pretrained_model_name_or_path,
    v2,
    v_parameterization,
    sdxl,
    logging_dir,
    train_data_dir,
    reg_data_dir,
    output_dir,
    dataset_config,
    max_resolution,
    learning_rate,
    lr_scheduler,
    lr_warmup,
    train_batch_size,
    epoch,
    save_every_n_epochs,
    mixed_precision,
    save_precision,
    seed,
    num_cpu_threads_per_process,
    cache_latents,
    cache_latents_to_disk,
    caption_extension,
    enable_bucket,
    gradient_checkpointing,
    full_fp16,
    no_token_padding,
    stop_text_encoder_training,
    min_bucket_reso,
    max_bucket_reso,
    # use_8bit_adam,
    xformers,
    save_model_as,
    shuffle_caption,
    save_state,
    save_state_on_train_end,
    resume,
    prior_loss_weight,
    color_aug,
    flip_aug,
    clip_skip,
    num_processes,
    num_machines,
    multi_gpu,
    gpu_ids,
    main_process_port,
    vae,
    dynamo_backend,
    dynamo_mode,
    dynamo_use_fullgraph,
    dynamo_use_dynamic,
    extra_accelerate_launch_args,
    output_name,
    max_token_length,
    max_train_epochs,
    max_data_loader_n_workers,
    mem_eff_attn,
    gradient_accumulation_steps,
    model_list,
    token_string,
    init_word,
    num_vectors_per_token,
    max_train_steps,
    weights,
    template,
    keep_tokens,
    lr_scheduler_num_cycles,
    lr_scheduler_power,
    persistent_data_loader_workers,
    bucket_no_upscale,
    random_crop,
    bucket_reso_steps,
    v_pred_like_loss,
    caption_dropout_every_n_epochs,
    caption_dropout_rate,
    optimizer,
    optimizer_args,
    lr_scheduler_args,
    noise_offset_type,
    noise_offset,
    noise_offset_random_strength,
    adaptive_noise_scale,
    multires_noise_iterations,
    multires_noise_discount,
    ip_noise_gamma,
    ip_noise_gamma_random_strength,
    sample_every_n_steps,
    sample_every_n_epochs,
    sample_sampler,
    sample_prompts,
    additional_parameters,
    loss_type,
    huber_schedule,
    huber_c,
    vae_batch_size,
    min_snr_gamma,
    save_every_n_steps,
    save_last_n_steps,
    save_last_n_steps_state,
    use_wandb,
    wandb_api_key,
    wandb_run_name,
    log_tracker_name,
    log_tracker_config,
    scale_v_pred_loss_like_noise_pred,
    min_timestep,
    max_timestep,
    sdxl_no_half_vae,
    huggingface_repo_id,
    huggingface_token,
    huggingface_repo_type,
    huggingface_repo_visibility,
    huggingface_path_in_repo,
    save_state_to_huggingface,
    resume_from_huggingface,
    async_upload,
    metadata_author,
    metadata_description,
    metadata_license,
    metadata_tags,
    metadata_title,
):
    # Get list of function parameters and values
    parameters = list(locals().items())

    original_file_path = file_path

    if save_as_bool:
        log.info("Save as...")
        file_path = get_saveasfile_path(file_path)
    else:
        log.info("Save...")
        if file_path == None or file_path == "":
            file_path = get_saveasfile_path(file_path)

    # log.info(file_path)

    if file_path == None or file_path == "":
        return original_file_path  # In case a file_path was provided and the user decide to cancel the open action

    # Extract the destination directory from the file path
    destination_directory = os.path.dirname(file_path)

    # Create the destination directory if it doesn't exist
    if not os.path.exists(destination_directory):
        os.makedirs(destination_directory)

    SaveConfigFile(
        parameters=parameters,
        file_path=file_path,
        exclusion=["file_path", "save_as"],
    )

    return file_path


def open_configuration(
    ask_for_file,
    file_path,
    pretrained_model_name_or_path,
    v2,
    v_parameterization,
    sdxl,
    logging_dir,
    train_data_dir,
    reg_data_dir,
    output_dir,
    dataset_config,
    max_resolution,
    learning_rate,
    lr_scheduler,
    lr_warmup,
    train_batch_size,
    epoch,
    save_every_n_epochs,
    mixed_precision,
    save_precision,
    seed,
    num_cpu_threads_per_process,
    cache_latents,
    cache_latents_to_disk,
    caption_extension,
    enable_bucket,
    gradient_checkpointing,
    full_fp16,
    no_token_padding,
    stop_text_encoder_training,
    min_bucket_reso,
    max_bucket_reso,
    # use_8bit_adam,
    xformers,
    save_model_as,
    shuffle_caption,
    save_state,
    save_state_on_train_end,
    resume,
    prior_loss_weight,
    color_aug,
    flip_aug,
    clip_skip,
    num_processes,
    num_machines,
    multi_gpu,
    gpu_ids,
    main_process_port,
    vae,
    dynamo_backend,
    dynamo_mode,
    dynamo_use_fullgraph,
    dynamo_use_dynamic,
    extra_accelerate_launch_args,
    output_name,
    max_token_length,
    max_train_epochs,
    max_data_loader_n_workers,
    mem_eff_attn,
    gradient_accumulation_steps,
    model_list,
    token_string,
    init_word,
    num_vectors_per_token,
    max_train_steps,
    weights,
    template,
    keep_tokens,
    lr_scheduler_num_cycles,
    lr_scheduler_power,
    persistent_data_loader_workers,
    bucket_no_upscale,
    random_crop,
    bucket_reso_steps,
    v_pred_like_loss,
    caption_dropout_every_n_epochs,
    caption_dropout_rate,
    optimizer,
    optimizer_args,
    lr_scheduler_args,
    noise_offset_type,
    noise_offset,
    noise_offset_random_strength,
    adaptive_noise_scale,
    multires_noise_iterations,
    multires_noise_discount,
    ip_noise_gamma,
    ip_noise_gamma_random_strength,
    sample_every_n_steps,
    sample_every_n_epochs,
    sample_sampler,
    sample_prompts,
    additional_parameters,
    loss_type,
    huber_schedule,
    huber_c,
    vae_batch_size,
    min_snr_gamma,
    save_every_n_steps,
    save_last_n_steps,
    save_last_n_steps_state,
    use_wandb,
    wandb_api_key,
    wandb_run_name,
    log_tracker_name,
    log_tracker_config,
    scale_v_pred_loss_like_noise_pred,
    min_timestep,
    max_timestep,
    sdxl_no_half_vae,
    huggingface_repo_id,
    huggingface_token,
    huggingface_repo_type,
    huggingface_repo_visibility,
    huggingface_path_in_repo,
    save_state_to_huggingface,
    resume_from_huggingface,
    async_upload,
    metadata_author,
    metadata_description,
    metadata_license,
    metadata_tags,
    metadata_title,
):
    # Get list of function parameters and values
    parameters = list(locals().items())

    original_file_path = file_path

    if ask_for_file:
        file_path = get_file_path(file_path)

    if not file_path == "" and not file_path == None:
        # load variables from JSON file
        with open(file_path, "r") as f:
            my_data = json.load(f)
            log.info("Loading config...")
            # Update values to fix deprecated use_8bit_adam checkbox and set appropriate optimizer if it is set to True
            my_data = update_my_data(my_data)
    else:
        file_path = original_file_path  # In case a file_path was provided and the user decide to cancel the open action
        my_data = {}

    values = [file_path]
    for key, value in parameters:
        # Set the value in the dictionary to the corresponding value in `my_data`, or the default value if not found
        if not key in ["ask_for_file", "file_path"]:
            values.append(my_data.get(key, value))
    return tuple(values)


def train_model(
    headless,
    print_only,
    pretrained_model_name_or_path,
    v2,
    v_parameterization,
    sdxl,
    logging_dir,
    train_data_dir,
    reg_data_dir,
    output_dir,
    dataset_config,
    max_resolution,
    learning_rate,
    lr_scheduler,
    lr_warmup,
    train_batch_size,
    epoch,
    save_every_n_epochs,
    mixed_precision,
    save_precision,
    seed,
    num_cpu_threads_per_process,
    cache_latents,
    cache_latents_to_disk,
    caption_extension,
    enable_bucket,
    gradient_checkpointing,
    full_fp16,
    no_token_padding,
    stop_text_encoder_training_pct,
    min_bucket_reso,
    max_bucket_reso,
    # use_8bit_adam,
    xformers,
    save_model_as,
    shuffle_caption,
    save_state,
    save_state_on_train_end,
    resume,
    prior_loss_weight,
    color_aug,
    flip_aug,
    clip_skip,
    num_processes,
    num_machines,
    multi_gpu,
    gpu_ids,
    main_process_port,
    vae,
    dynamo_backend,
    dynamo_mode,
    dynamo_use_fullgraph,
    dynamo_use_dynamic,
    extra_accelerate_launch_args,
    output_name,
    max_token_length,
    max_train_epochs,
    max_data_loader_n_workers,
    mem_eff_attn,
    gradient_accumulation_steps,
    model_list,  # Keep this. Yes, it is unused here but required given the common list used
    token_string,
    init_word,
    num_vectors_per_token,
    max_train_steps,
    weights,
    template,
    keep_tokens,
    lr_scheduler_num_cycles,
    lr_scheduler_power,
    persistent_data_loader_workers,
    bucket_no_upscale,
    random_crop,
    bucket_reso_steps,
    v_pred_like_loss,
    caption_dropout_every_n_epochs,
    caption_dropout_rate,
    optimizer,
    optimizer_args,
    lr_scheduler_args,
    noise_offset_type,
    noise_offset,
    noise_offset_random_strength,
    adaptive_noise_scale,
    multires_noise_iterations,
    multires_noise_discount,
    ip_noise_gamma,
    ip_noise_gamma_random_strength,
    sample_every_n_steps,
    sample_every_n_epochs,
    sample_sampler,
    sample_prompts,
    additional_parameters,
    loss_type,
    huber_schedule,
    huber_c,
    vae_batch_size,
    min_snr_gamma,
    save_every_n_steps,
    save_last_n_steps,
    save_last_n_steps_state,
    use_wandb,
    wandb_api_key,
    wandb_run_name,
    log_tracker_name,
    log_tracker_config,
    scale_v_pred_loss_like_noise_pred,
    min_timestep,
    max_timestep,
    sdxl_no_half_vae,
    huggingface_repo_id,
    huggingface_token,
    huggingface_repo_type,
    huggingface_repo_visibility,
    huggingface_path_in_repo,
    save_state_to_huggingface,
    resume_from_huggingface,
    async_upload,
    metadata_author,
    metadata_description,
    metadata_license,
    metadata_tags,
    metadata_title,
):
    # Get list of function parameters and values
    parameters = list(locals().items())

    log.info(f"Start training TI...")

    if not validate_paths(
        output_dir=output_dir,
        pretrained_model_name_or_path=pretrained_model_name_or_path,
        train_data_dir=train_data_dir,
        reg_data_dir=reg_data_dir,
        headless=headless,
        logging_dir=logging_dir,
        log_tracker_config=log_tracker_config,
        resume=resume,
        vae=vae,
        dataset_config=dataset_config,
    ):
        return

    if token_string == "":
        output_message(msg="Token string is missing", headless=headless)
        return

    if init_word == "":
        output_message(msg="Init word is missing", headless=headless)
        return

    if not print_only and check_if_model_exist(
        output_name, output_dir, save_model_as, headless
    ):
        return

    if dataset_config:
        log.info(
            "Dataset config toml file used, skipping total_steps, train_batch_size, gradient_accumulation_steps, epoch, reg_factor, max_train_steps calculations..."
        )
        if max_train_steps > 0:
            # calculate stop encoder training
            if stop_text_encoder_training_pct == 0:
                stop_text_encoder_training = 0
            else:
                stop_text_encoder_training = math.ceil(
                    float(max_train_steps) / 100 * int(stop_text_encoder_training_pct)
                )

            if lr_warmup != 0:
                lr_warmup_steps = round(
                    float(int(lr_warmup) * int(max_train_steps) / 100)
                )
            else:
                lr_warmup_steps = 0
        else:
            stop_text_encoder_training = 0
            lr_warmup_steps = 0
            
        if max_train_steps == 0:
            max_train_steps_info = f"Max train steps: 0. sd-scripts will therefore default to 1600. Please specify a different value if required."
        else:
            max_train_steps_info = f"Max train steps: {max_train_steps}"

    else:
        if train_data_dir == "":
            log.error("Train data dir is empty")
            return TRAIN_BUTTON_VISIBLE

        # Get a list of all subfolders in train_data_dir
        subfolders = [
            f
            for f in os.listdir(train_data_dir)
            if os.path.isdir(os.path.join(train_data_dir, f))
        ]

        total_steps = 0

        # Loop through each subfolder and extract the number of repeats
        for folder in subfolders:
            try:
                # Extract the number of repeats from the folder name
                repeats = int(folder.split("_")[0])
                log.info(f"Folder {folder}: {repeats} repeats found")

                # Count the number of images in the folder
                num_images = len(
                    [
                        f
                        for f, lower_f in (
                            (file, file.lower())
                            for file in os.listdir(os.path.join(train_data_dir, folder))
                        )
                        if lower_f.endswith((".jpg", ".jpeg", ".png", ".webp"))
                    ]
                )

                log.info(f"Folder {folder}: {num_images} images found")

                # Calculate the total number of steps for this folder
                steps = repeats * num_images

                # log.info the result
                log.info(f"Folder {folder}: {num_images} * {repeats} = {steps} steps")

                total_steps += steps

            except ValueError:
                # Handle the case where the folder name does not contain an underscore
                log.info(
                    f"Error: '{folder}' does not contain an underscore, skipping..."
                )

        if reg_data_dir == "":
            reg_factor = 1
        else:
            log.warning(
                "Regularisation images are used... Will double the number of steps required..."
            )
            reg_factor = 2
        
        log.info(f"Regulatization factor: {reg_factor}")
        
        if max_train_steps == 0:
            # calculate max_train_steps
            max_train_steps = int(
                math.ceil(
                    float(total_steps)
                    / int(train_batch_size)
                    / int(gradient_accumulation_steps)
                    * int(epoch)
                    * int(reg_factor)
                )
            )
            max_train_steps_info = f"max_train_steps ({total_steps} / {train_batch_size} / {gradient_accumulation_steps} * {epoch} * {reg_factor}) = {max_train_steps}"
        else:
            if max_train_steps == 0:
                max_train_steps_info = f"Max train steps: 0. sd-scripts will therefore default to 1600. Please specify a different value if required."
            else:
                max_train_steps_info = f"Max train steps: {max_train_steps}"

        # calculate stop encoder training
        if stop_text_encoder_training_pct == 0:
            stop_text_encoder_training = 0
        else:
            stop_text_encoder_training = math.ceil(
                float(max_train_steps) / 100 * int(stop_text_encoder_training_pct)
            )

        if lr_warmup != 0:
            lr_warmup_steps = round(float(int(lr_warmup) * int(max_train_steps) / 100))
        else:
            lr_warmup_steps = 0
            
        log.info(f"Total steps: {total_steps}")
        
    log.info(f"Train batch size: {train_batch_size}")
    log.info(f"Gradient accumulation steps: {gradient_accumulation_steps}")
    log.info(f"Epoch: {epoch}")
    log.info(max_train_steps_info)
    log.info(f"stop_text_encoder_training = {stop_text_encoder_training}")
    log.info(f"lr_warmup_steps = {lr_warmup_steps}")

    run_cmd = [fr'"{get_executable_path("accelerate")}"', "launch"]

    run_cmd = AccelerateLaunch.run_cmd(
        run_cmd=run_cmd,
        dynamo_backend=dynamo_backend,
        dynamo_mode=dynamo_mode,
        dynamo_use_fullgraph=dynamo_use_fullgraph,
        dynamo_use_dynamic=dynamo_use_dynamic,
        num_processes=num_processes,
        num_machines=num_machines,
        multi_gpu=multi_gpu,
        gpu_ids=gpu_ids,
        main_process_port=main_process_port,
        num_cpu_threads_per_process=num_cpu_threads_per_process,
        mixed_precision=mixed_precision,
        extra_accelerate_launch_args=extra_accelerate_launch_args,
    )

    if sdxl:
        run_cmd.append(fr'"{scriptdir}/sd-scripts/sdxl_train_textual_inversion.py"')
    else:
        run_cmd.append(fr'"{scriptdir}/sd-scripts/train_textual_inversion.py"')

    if max_data_loader_n_workers == "" or None:
        max_data_loader_n_workers = 0
    else:
        max_data_loader_n_workers = int(max_data_loader_n_workers)

    if max_train_steps == "" or None:
        max_train_steps = 0
    else:
        max_train_steps = int(max_train_steps)

    # def save_huggingface_to_toml(self, toml_file_path: str):
    config_toml_data = {
        # Update the values in the TOML data
        "huggingface_repo_id": huggingface_repo_id,
        "huggingface_token": huggingface_token,
        "huggingface_repo_type": huggingface_repo_type,
        "huggingface_repo_visibility": huggingface_repo_visibility,
        "huggingface_path_in_repo": huggingface_path_in_repo,
        "save_state_to_huggingface": save_state_to_huggingface,
        "resume_from_huggingface": resume_from_huggingface,
        "async_upload": async_upload,
        "adaptive_noise_scale": adaptive_noise_scale if adaptive_noise_scale != 0 else None,
        "bucket_no_upscale": bucket_no_upscale,
        "bucket_reso_steps": bucket_reso_steps,
        "cache_latents": cache_latents,
        "cache_latents_to_disk": cache_latents_to_disk,
        "caption_dropout_every_n_epochs": caption_dropout_every_n_epochs,
        "caption_extension": caption_extension,
        "clip_skip": clip_skip if clip_skip != 0 else None,
        "color_aug": color_aug,
        "dataset_config": dataset_config,
        "dynamo_backend": dynamo_backend,
        "enable_bucket": enable_bucket,
        "epoch": int(epoch),
        "flip_aug": flip_aug,
        "full_fp16": full_fp16,
        "gradient_accumulation_steps": int(gradient_accumulation_steps),
        "gradient_checkpointing": gradient_checkpointing,
        "huber_c": huber_c,
        "huber_schedule": huber_schedule,
        "init_word": init_word,
        "ip_noise_gamma": ip_noise_gamma if ip_noise_gamma != 0 else None,
        "ip_noise_gamma_random_strength": ip_noise_gamma_random_strength,
        "keep_tokens": int(keep_tokens),
        "learning_rate": learning_rate,
        "logging_dir": logging_dir,
        "log_tracker_name": log_tracker_name,
        "log_tracker_config": log_tracker_config,
        "loss_type": loss_type,
        "lr_scheduler": lr_scheduler,
        "lr_scheduler_args": str(lr_scheduler_args).replace('"', "").split(),
        "lr_scheduler_num_cycles": (
            lr_scheduler_num_cycles if lr_scheduler_num_cycles != "" else int(epoch)
        ),
        "lr_scheduler_power": lr_scheduler_power,
        "lr_warmup_steps": lr_warmup_steps,
        "max_bucket_reso": max_bucket_reso,
        "max_data_loader_n_workers": max_data_loader_n_workers,
        "max_timestep": max_timestep if max_timestep!= 0 else None,
        "max_token_length": int(max_token_length),
        "max_train_epochs": max_train_epochs if max_train_epochs != 0 else None,
        "max_train_steps": max_train_steps if max_train_steps != 0 else None,
        "mem_eff_attn": mem_eff_attn,
        "metadata_author": metadata_author,
        "metadata_description": metadata_description,
        "metadata_license": metadata_license,
        "metadata_tags": metadata_tags,
        "metadata_title": metadata_title,
        "min_bucket_reso": int(min_bucket_reso),
        "min_snr_gamma": min_snr_gamma if min_snr_gamma != 0 else None,
        "min_timestep": min_timestep if min_timestep != 0 else None,
        "mixed_precision": mixed_precision,
        "multires_noise_discount": multires_noise_discount,
        "multires_noise_iterations": multires_noise_iterations if multires_noise_iterations != 0 else None,
        "no_half_vae": sdxl_no_half_vae,
        "no_token_padding": no_token_padding,
        "noise_offset": noise_offset if noise_offset != 0 else None,
        "noise_offset_random_strength": noise_offset_random_strength,
        "noise_offset_type": noise_offset_type,
        "num_vectors_per_token": int(num_vectors_per_token),
        "optimizer_type": optimizer,
        "optimizer_args": str(optimizer_args).replace('"', "").split(),
        "output_dir": output_dir,
        "output_name": output_name,
        "persistent_data_loader_workers": persistent_data_loader_workers,
        "pretrained_model_name_or_path": pretrained_model_name_or_path,
        "prior_loss_weight": prior_loss_weight,
        "random_crop": random_crop,
        "reg_data_dir": reg_data_dir,
        "resolution": max_resolution,
        "resume": resume,
        "sample_every_n_epochs": sample_every_n_epochs if sample_every_n_epochs != 0 else None,
        "sample_every_n_steps": sample_every_n_steps if sample_every_n_steps != 0 else None,
        "sample_prompts": create_prompt_file(output_dir, output_dir),
        "sample_sampler": sample_sampler,
        "save_every_n_epochs": save_every_n_epochs if save_every_n_epochs!= 0 else None,
        "save_every_n_steps": save_every_n_steps if save_every_n_steps != 0 else None,
        "save_last_n_steps": save_last_n_steps if save_last_n_steps != 0 else None,
        "save_last_n_steps_state": save_last_n_steps_state if save_last_n_steps_state != 0 else None,
        "save_model_as": save_model_as,
        "save_precision": save_precision,
        "save_state": save_state,
        "save_state_on_train_end": save_state_on_train_end,
        "scale_v_pred_loss_like_noise_pred": scale_v_pred_loss_like_noise_pred,
        "sdpa": True if xformers == "sdpa" else None,
        "seed": seed if seed != 0 else None,
        "shuffle_caption": shuffle_caption,
        "stop_text_encoder_training": stop_text_encoder_training if stop_text_encoder_training!= 0 else None,
        "token_string": token_string,
        "train_batch_size": train_batch_size,
        "train_data_dir": train_data_dir,
        "use_wandb": use_wandb,
        "v2": v2,
        "v_parameterization": v_parameterization,
        "v_pred_like_loss": v_pred_like_loss if v_pred_like_loss != 0 else None,
        "vae": vae,
        "vae_batch_size": vae_batch_size if vae_batch_size != 0 else None,
        "wandb_api_key": wandb_api_key,
        "wandb_run_name": wandb_run_name,
        "weigts": weights,
        "use_object_template": True if template == "object template" else None,
        "use_style_template": True if template == "style template" else None,
        "xformers": True if xformers == "xformers" else None,
    }

    # Given dictionary `config_toml_data`
    # Remove all values = ""
    config_toml_data = {
        key: value
        for key, value in config_toml_data.items()
        if value != "" and value is not False
    }

    tmpfilename = "./outputs/tmpfileti.toml"
    # Save the updated TOML data back to the file
    with open(tmpfilename, "w") as toml_file:
        toml.dump(config_toml_data, toml_file)

        if not os.path.exists(toml_file.name):
            log.error(f"Failed to write TOML file: {toml_file.name}")

    run_cmd.append(f"--config_file")
    run_cmd.append(fr'"{tmpfilename}"')

    # Initialize a dictionary with always-included keyword arguments
    kwargs_for_training = {
        "additional_parameters": additional_parameters,
    }

    # Pass the dynamically constructed keyword arguments to the function
    run_cmd = run_cmd_advanced_training(run_cmd=run_cmd, **kwargs_for_training)

    if print_only:
        log.warning(
            "Here is the trainer command as a reference. It will not be executed:\n"
        )
        # Reconstruct the safe command string for display
        command_to_run = " ".join(run_cmd)

        print(command_to_run)

        save_to_file(command_to_run)
    else:
        # Saving config file for model
        current_datetime = datetime.now()
        formatted_datetime = current_datetime.strftime("%Y%m%d-%H%M%S")
        # config_dir = os.path.dirname(os.path.dirname(train_data_dir))
        file_path = os.path.join(output_dir, f"{output_name}_{formatted_datetime}.json")

        log.info(f"Saving training config to {file_path}...")

        SaveConfigFile(
            parameters=parameters,
            file_path=file_path,
            exclusion=["file_path", "save_as", "headless", "print_only"],
        )

        # log.info(run_cmd)

        env = os.environ.copy()
        env["PYTHONPATH"] = (
            rf"{scriptdir}{os.pathsep}{scriptdir}/sd-scripts{os.pathsep}{env.get('PYTHONPATH', '')}"
        )
        env["TF_ENABLE_ONEDNN_OPTS"] = "0"

        # Run the command

<<<<<<< HEAD
        executor.execute_command(run_cmd=run_cmd, use_shell=use_shell, env=env)

        return (
            gr.Button(visible=False),
            gr.Button(visible=True),
            gr.Textbox(value=time.time()),
        )
=======
        executor.execute_command(run_cmd=run_cmd, env=env)
>>>>>>> 48dccf12


def ti_tab(
    headless=False,
    default_output_dir=None,
    config: KohyaSSGUIConfig = {},
    use_shell_flag: bool = False,
):
    dummy_db_true = gr.Checkbox(value=True, visible=False)
    dummy_db_false = gr.Checkbox(value=False, visible=False)
    dummy_headless = gr.Checkbox(value=headless, visible=False)

    global use_shell
    use_shell = use_shell_flag

    current_embedding_dir = (
        default_output_dir
        if default_output_dir is not None and default_output_dir != ""
        else os.path.join(scriptdir, "outputs")
    )

    with gr.Tab("Training"), gr.Column(variant="compact"):
        gr.Markdown("Train a TI using kohya textual inversion python code...")

        # Setup Configuration Files Gradio
        with gr.Accordion("Configuration", open=False):
            configuration = ConfigurationFile(headless=headless, config=config)

        with gr.Accordion("Accelerate launch", open=False), gr.Column():
            accelerate_launch = AccelerateLaunch(config=config)

        with gr.Column():
            source_model = SourceModel(
                save_model_as_choices=[
                    "ckpt",
                    "safetensors",
                ],
                headless=headless,
                config=config,
            )

        with gr.Accordion("Folders", open=False), gr.Group():
            folders = Folders(headless=headless, config=config)

        with gr.Accordion("Metadata", open=False), gr.Group():
            metadata = MetaData(config=config)

        with gr.Accordion("Dataset Preparation", open=False):
            gr.Markdown(
                "This section provide Dreambooth tools to help setup your dataset..."
            )
            gradio_dreambooth_folder_creation_tab(
                train_data_dir_input=source_model.train_data_dir,
                reg_data_dir_input=folders.reg_data_dir,
                output_dir_input=folders.output_dir,
                logging_dir_input=folders.logging_dir,
                headless=headless,
                config=config,
            )

            gradio_dataset_balancing_tab(headless=headless)

        with gr.Accordion("Parameters", open=False), gr.Column():
            with gr.Accordion("Basic", open="True"):
                with gr.Group(elem_id="basic_tab"):
                    with gr.Row():

                        def list_embedding_files(path):
                            nonlocal current_embedding_dir
                            current_embedding_dir = path
                            return list(
                                list_files(
                                    path,
                                    exts=[".pt", ".ckpt", ".safetensors"],
                                    all=True,
                                )
                            )

                        weights = gr.Dropdown(
                            label="Resume TI training (Optional. Path to existing TI embedding file to keep training)",
                            choices=[""] + list_embedding_files(current_embedding_dir),
                            value="",
                            interactive=True,
                            allow_custom_value=True,
                        )
                        create_refresh_button(
                            weights,
                            lambda: None,
                            lambda: {
                                "choices": list_embedding_files(current_embedding_dir)
                            },
                            "open_folder_small",
                        )
                        weights_file_input = gr.Button(
                            "📂",
                            elem_id="open_folder_small",
                            elem_classes=["tool"],
                            visible=(not headless),
                        )
                        weights_file_input.click(
                            get_file_path,
                            outputs=weights,
                            show_progress=False,
                        )
                        weights.change(
                            fn=lambda path: gr.Dropdown(
                                choices=[""] + list_embedding_files(path)
                            ),
                            inputs=weights,
                            outputs=weights,
                            show_progress=False,
                        )

                    with gr.Row():
                        token_string = gr.Textbox(
                            label="Token string",
                            placeholder="eg: cat",
                        )
                        init_word = gr.Textbox(
                            label="Init word",
                            value="*",
                        )
                        num_vectors_per_token = gr.Slider(
                            minimum=1,
                            maximum=75,
                            value=1,
                            step=1,
                            label="Vectors",
                        )
                        # max_train_steps = gr.Textbox(
                        #     label='Max train steps',
                        #     placeholder='(Optional) Maximum number of steps',
                        # )
                        template = gr.Dropdown(
                            label="Template",
                            choices=[
                                "caption",
                                "object template",
                                "style template",
                            ],
                            value="caption",
                        )
                    basic_training = BasicTraining(
                        learning_rate_value=1e-5,
                        lr_scheduler_value="cosine",
                        lr_warmup_value=10,
                        sdxl_checkbox=source_model.sdxl_checkbox,
                        config=config,
                    )

                    # Add SDXL Parameters
                    sdxl_params = SDXLParameters(
                        source_model.sdxl_checkbox,
                        show_sdxl_cache_text_encoder_outputs=False,
                        config=config,
                    )

            with gr.Accordion("Advanced", open=False, elem_id="advanced_tab"):
                advanced_training = AdvancedTraining(headless=headless, config=config)
                advanced_training.color_aug.change(
                    color_aug_changed,
                    inputs=[advanced_training.color_aug],
                    outputs=[basic_training.cache_latents],
                )

            with gr.Accordion("Samples", open=False, elem_id="samples_tab"):
                sample = SampleImages(config=config)

            global huggingface
            with gr.Accordion("HuggingFace", open=False):
                huggingface = HuggingFace(config=config)

        with gr.Column(), gr.Group():
            with gr.Row():
                button_run = gr.Button("Start training", variant="primary")

<<<<<<< HEAD
                button_stop_training = gr.Button(
                    "Stop training", visible=False, variant="stop"
                )
=======
                button_stop_training = gr.Button("Stop training")
>>>>>>> 48dccf12

            button_print = gr.Button("Print training command")

        # Setup gradio tensorboard buttons
        with gr.Column(), gr.Group():
            (
                button_start_tensorboard,
                button_stop_tensorboard,
            ) = gradio_tensorboard()

        button_start_tensorboard.click(
            start_tensorboard,
            inputs=[dummy_headless, folders.logging_dir],
            show_progress=False,
        )

        button_stop_tensorboard.click(
            stop_tensorboard,
            show_progress=False,
        )

        settings_list = [
            source_model.pretrained_model_name_or_path,
            source_model.v2,
            source_model.v_parameterization,
            source_model.sdxl_checkbox,
            folders.logging_dir,
            source_model.train_data_dir,
            folders.reg_data_dir,
            folders.output_dir,
            source_model.dataset_config,
            basic_training.max_resolution,
            basic_training.learning_rate,
            basic_training.lr_scheduler,
            basic_training.lr_warmup,
            basic_training.train_batch_size,
            basic_training.epoch,
            basic_training.save_every_n_epochs,
            accelerate_launch.mixed_precision,
            source_model.save_precision,
            basic_training.seed,
            accelerate_launch.num_cpu_threads_per_process,
            basic_training.cache_latents,
            basic_training.cache_latents_to_disk,
            basic_training.caption_extension,
            basic_training.enable_bucket,
            advanced_training.gradient_checkpointing,
            advanced_training.full_fp16,
            advanced_training.no_token_padding,
            basic_training.stop_text_encoder_training,
            basic_training.min_bucket_reso,
            basic_training.max_bucket_reso,
            advanced_training.xformers,
            source_model.save_model_as,
            advanced_training.shuffle_caption,
            advanced_training.save_state,
            advanced_training.save_state_on_train_end,
            advanced_training.resume,
            advanced_training.prior_loss_weight,
            advanced_training.color_aug,
            advanced_training.flip_aug,
            advanced_training.clip_skip,
            accelerate_launch.num_processes,
            accelerate_launch.num_machines,
            accelerate_launch.multi_gpu,
            accelerate_launch.gpu_ids,
            accelerate_launch.main_process_port,
            advanced_training.vae,
            accelerate_launch.dynamo_backend,
            accelerate_launch.dynamo_mode,
            accelerate_launch.dynamo_use_fullgraph,
            accelerate_launch.dynamo_use_dynamic,
            accelerate_launch.extra_accelerate_launch_args,
            source_model.output_name,
            advanced_training.max_token_length,
            basic_training.max_train_epochs,
            advanced_training.max_data_loader_n_workers,
            advanced_training.mem_eff_attn,
            advanced_training.gradient_accumulation_steps,
            source_model.model_list,
            token_string,
            init_word,
            num_vectors_per_token,
            basic_training.max_train_steps,
            weights,
            template,
            advanced_training.keep_tokens,
            basic_training.lr_scheduler_num_cycles,
            basic_training.lr_scheduler_power,
            advanced_training.persistent_data_loader_workers,
            advanced_training.bucket_no_upscale,
            advanced_training.random_crop,
            advanced_training.bucket_reso_steps,
            advanced_training.v_pred_like_loss,
            advanced_training.caption_dropout_every_n_epochs,
            advanced_training.caption_dropout_rate,
            basic_training.optimizer,
            basic_training.optimizer_args,
            basic_training.lr_scheduler_args,
            advanced_training.noise_offset_type,
            advanced_training.noise_offset,
            advanced_training.noise_offset_random_strength,
            advanced_training.adaptive_noise_scale,
            advanced_training.multires_noise_iterations,
            advanced_training.multires_noise_discount,
            advanced_training.ip_noise_gamma,
            advanced_training.ip_noise_gamma_random_strength,
            sample.sample_every_n_steps,
            sample.sample_every_n_epochs,
            sample.sample_sampler,
            sample.sample_prompts,
            advanced_training.additional_parameters,
            advanced_training.loss_type,
            advanced_training.huber_schedule,
            advanced_training.huber_c,
            advanced_training.vae_batch_size,
            advanced_training.min_snr_gamma,
            advanced_training.save_every_n_steps,
            advanced_training.save_last_n_steps,
            advanced_training.save_last_n_steps_state,
            advanced_training.use_wandb,
            advanced_training.wandb_api_key,
            advanced_training.wandb_run_name,
            advanced_training.log_tracker_name,
            advanced_training.log_tracker_config,
            advanced_training.scale_v_pred_loss_like_noise_pred,
            advanced_training.min_timestep,
            advanced_training.max_timestep,
            sdxl_params.sdxl_no_half_vae,
            huggingface.huggingface_repo_id,
            huggingface.huggingface_token,
            huggingface.huggingface_repo_type,
            huggingface.huggingface_repo_visibility,
            huggingface.huggingface_path_in_repo,
            huggingface.save_state_to_huggingface,
            huggingface.resume_from_huggingface,
            huggingface.async_upload,
            metadata.metadata_author,
            metadata.metadata_description,
            metadata.metadata_license,
            metadata.metadata_tags,
            metadata.metadata_title,
        ]

        configuration.button_open_config.click(
            open_configuration,
            inputs=[dummy_db_true, configuration.config_file_name] + settings_list,
            outputs=[configuration.config_file_name] + settings_list,
            show_progress=False,
        )

        configuration.button_load_config.click(
            open_configuration,
            inputs=[dummy_db_false, configuration.config_file_name] + settings_list,
            outputs=[configuration.config_file_name] + settings_list,
            show_progress=False,
        )

        configuration.button_save_config.click(
            save_configuration,
            inputs=[dummy_db_false, configuration.config_file_name] + settings_list,
            outputs=[configuration.config_file_name],
            show_progress=False,
        )

        # config.button_save_as_config.click(
        #    save_configuration,
        #    inputs=[dummy_db_true, config.config_file_name] + settings_list,
        #    outputs=[config.config_file_name],
        #    show_progress=False,
        # )

        # Hidden textbox used to run the wait_for_training_to_end function to hide stop and show start at the end of the training
        run_state = gr.Textbox(value="", visible=False)
        run_state.change(
            fn=executor.wait_for_training_to_end,
            outputs=[button_run, button_stop_training],
        )

        button_run.click(
            train_model,
            inputs=[dummy_headless] + [dummy_db_false] + settings_list,
<<<<<<< HEAD
            outputs=[button_run, button_stop_training, run_state],
            show_progress=False,
        )

        button_stop_training.click(
            executor.kill_command, outputs=[button_run, button_stop_training]
        )
=======
            show_progress=False,
        )

        button_stop_training.click(executor.kill_command)
>>>>>>> 48dccf12

        button_print.click(
            train_model,
            inputs=[dummy_headless] + [dummy_db_true] + settings_list,
            show_progress=False,
        )

        return (
            source_model.train_data_dir,
            folders.reg_data_dir,
            folders.output_dir,
            folders.logging_dir,
        )<|MERGE_RESOLUTION|>--- conflicted
+++ resolved
@@ -29,17 +29,9 @@
 from .class_folders import Folders
 from .class_sdxl_parameters import SDXLParameters
 from .class_command_executor import CommandExecutor
-<<<<<<< HEAD
 from .class_huggingface import HuggingFace
 from .class_metadata import MetaData
 from .class_tensorboard import TensorboardManager
-=======
-from .tensorboard_gui import (
-    gradio_tensorboard,
-    start_tensorboard,
-    stop_tensorboard,
-)
->>>>>>> 48dccf12
 from .dreambooth_folder_creation_gui import (
     gradio_dreambooth_folder_creation_tab,
 )
@@ -55,15 +47,12 @@
 # Setup command executor
 executor = CommandExecutor()
 
-<<<<<<< HEAD
 # Setup huggingface
 huggingface = None
 use_shell = False
 
 TRAIN_BUTTON_VISIBLE = [gr.Button(visible=True), gr.Button(visible=False), gr.Textbox(value=time.time())]
 
-=======
->>>>>>> 48dccf12
 
 def save_configuration(
     save_as_bool,
@@ -870,7 +859,6 @@
 
         # Run the command
 
-<<<<<<< HEAD
         executor.execute_command(run_cmd=run_cmd, use_shell=use_shell, env=env)
 
         return (
@@ -878,9 +866,6 @@
             gr.Button(visible=True),
             gr.Textbox(value=time.time()),
         )
-=======
-        executor.execute_command(run_cmd=run_cmd, env=env)
->>>>>>> 48dccf12
 
 
 def ti_tab(
@@ -1057,13 +1042,9 @@
             with gr.Row():
                 button_run = gr.Button("Start training", variant="primary")
 
-<<<<<<< HEAD
                 button_stop_training = gr.Button(
                     "Stop training", visible=False, variant="stop"
                 )
-=======
-                button_stop_training = gr.Button("Stop training")
->>>>>>> 48dccf12
 
             button_print = gr.Button("Print training command")
 
@@ -1246,7 +1227,6 @@
         button_run.click(
             train_model,
             inputs=[dummy_headless] + [dummy_db_false] + settings_list,
-<<<<<<< HEAD
             outputs=[button_run, button_stop_training, run_state],
             show_progress=False,
         )
@@ -1254,12 +1234,6 @@
         button_stop_training.click(
             executor.kill_command, outputs=[button_run, button_stop_training]
         )
-=======
-            show_progress=False,
-        )
-
-        button_stop_training.click(executor.kill_command)
->>>>>>> 48dccf12
 
         button_print.click(
             train_model,
