--- conflicted
+++ resolved
@@ -880,11 +880,7 @@
         "vae_batch_size": vae_batch_size if vae_batch_size != 0 else None,
         "wandb_api_key": wandb_api_key,
         "wandb_run_name": wandb_run_name if wandb_run_name != "" else output_name,
-<<<<<<< HEAD
-        "weigts": weights,
-=======
         "weights": weights,
->>>>>>> 40302d0d
         "use_object_template": True if template == "object template" else None,
         "use_style_template": True if template == "style template" else None,
         "xformers": True if xformers == "xformers" else None,
