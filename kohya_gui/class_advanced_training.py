--- conflicted
+++ resolved
@@ -289,11 +289,7 @@
                     minimum=0,
                     maximum=1,
                     step=0.01,
-<<<<<<< HEAD
                     info='Recommended values are 0.05 - 0.15',
-=======
-                    info="recommended values are 0.05 - 0.15",
->>>>>>> 051c8719
                 )
                 self.adaptive_noise_scale = gr.Slider(
                     label="Adaptive noise scale",
@@ -310,11 +306,7 @@
                     minimum=0,
                     maximum=64,
                     step=1,
-<<<<<<< HEAD
-                    info='Enable multires noise (recommended values are 6-10)',
-=======
-                    info="enable multires noise (recommended values are 6-10)",
->>>>>>> 051c8719
+                  info='Enable multires noise (recommended values are 6-10)',
                 )
                 self.multires_noise_discount = gr.Slider(
                     label="Multires noise discount",
@@ -322,11 +314,7 @@
                     minimum=0,
                     maximum=1,
                     step=0.01,
-<<<<<<< HEAD
                     info='Recommended values are 0.8. For LoRAs with small datasets, 0.1-0.3',
-=======
-                    info="recommended values are 0.8. For LoRAs with small datasets, 0.1-0.3",
->>>>>>> 051c8719
                 )
             self.noise_offset_type.change(
                 noise_offset_type_change,
