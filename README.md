# Kohya's GUI

This repository provides a Windows-focused Gradio GUI for [Kohya's Stable Diffusion trainers](https://github.com/kohya-ss/sd-scripts). The GUI allows you to set the training parameters and generate and run the required CLI commands to train the model.

If you run on Linux and would like to use the GUI, there is now a port of it as a docker container. You can find the project [here](https://github.com/P2Enjoy/kohya_ss-docker).

### Table of Contents

- [Tutorials](https://github.com/jonathanzhang53/kohya_ss#tutorials)
- [Required Dependencies](https://github.com/jonathanzhang53/kohya_ss#required-dependencies)
- [Installation](https://github.com/jonathanzhang53/kohya_ss#installation)
    - [CUDNN 8.6](https://github.com/jonathanzhang53/kohya_ss#optional-cudnn-86)
- [Upgrading](https://github.com/jonathanzhang53/kohya_ss#upgrading)
- [Launching the GUI](https://github.com/jonathanzhang53/kohya_ss#launching-the-gui)
- [Dreambooth](https://github.com/jonathanzhang53/kohya_ss#dreambooth)
- [Finetune](https://github.com/jonathanzhang53/kohya_ss#finetune)
- [Train Network](https://github.com/jonathanzhang53/kohya_ss#train-network)
- [LoRA](https://github.com/jonathanzhang53/kohya_ss#lora)
- [Troubleshooting](https://github.com/jonathanzhang53/kohya_ss#troubleshooting)
  - [Page File Limit](https://github.com/jonathanzhang53/kohya_ss#page-file-limit)
  - [No module called tkinter](https://github.com/jonathanzhang53/kohya_ss#no-module-called-tkinter)
  - [FileNotFoundError](https://github.com/jonathanzhang53/kohya_ss#filenotfounderror)
- [Change History](https://github.com/jonathanzhang53/kohya_ss#change-history)

## Tutorials

[How to Create a LoRA Part 1: Dataset Preparation](https://www.youtube.com/watch?v=N4_-fB62Hwk):

[![LoRA Part 1 Tutorial](https://img.youtube.com/vi/N4_-fB62Hwk/0.jpg)](https://www.youtube.com/watch?v=N4_-fB62Hwk)

[How to Create a LoRA Part 2: Training the Model](https://www.youtube.com/watch?v=k5imq01uvUY):

[![LoRA Part 2 Tutorial](https://img.youtube.com/vi/k5imq01uvUY/0.jpg)](https://www.youtube.com/watch?v=k5imq01uvUY)

## Required Dependencies

- Install [Python 3.10](https://www.python.org/ftp/python/3.10.9/python-3.10.9-amd64.exe) 
  - make sure to tick the box to add Python to the 'PATH' environment variable
- Install [Git](https://git-scm.com/download/win)
- Install [Visual Studio 2015, 2017, 2019, and 2022 redistributable](https://aka.ms/vs/17/release/vc_redist.x64.exe)

## Installation

Give unrestricted script access to powershell so venv can work:

- Run PowerShell as an administrator
- Run `Set-ExecutionPolicy Unrestricted` and answer 'A'
- Close PowerShell

Open a regular user Powershell terminal and run the following commands:

```powershell
git clone https://github.com/bmaltais/kohya_ss.git
cd kohya_ss

python -m venv venv
.\venv\Scripts\activate

pip install torch==1.12.1+cu116 torchvision==0.13.1+cu116 --extra-index-url https://download.pytorch.org/whl/cu116
pip install --use-pep517 --upgrade -r requirements.txt
pip install -U -I --no-deps https://github.com/C43H66N12O12S2/stable-diffusion-webui/releases/download/f/xformers-0.0.14.dev0-cp310-cp310-win_amd64.whl

cp .\bitsandbytes_windows\*.dll .\venv\Lib\site-packages\bitsandbytes\
cp .\bitsandbytes_windows\cextension.py .\venv\Lib\site-packages\bitsandbytes\cextension.py
cp .\bitsandbytes_windows\main.py .\venv\Lib\site-packages\bitsandbytes\cuda_setup\main.py

accelerate config
```

### Optional: CUDNN 8.6

This step is optional but can improve the learning speed for NVIDIA 30X0/40X0 owners. It allows for larger training batch size and faster training speed.

Due to the file size, I can't host the DLLs needed for CUDNN 8.6 on Github. I strongly advise you download them for a speed boost in sample generation (almost 50% on 4090 GPU) you can download them [here](https://b1.thefileditch.ch/mwxKTEtelILoIbMbruuM.zip).

To install, simply unzip the directory and place the `cudnn_windows` folder in the root of the this repo.

Run the following commands to install:

```
.\venv\Scripts\activate

python .\tools\cudann_1.8_install.py
```

## Upgrading

When a new release comes out, you can upgrade your repo with the following commands in the root directory:

```powershell
git pull

.\venv\Scripts\activate

pip install --use-pep517 --upgrade -r requirements.txt
```

Once the commands have completed successfully you should be ready to use the new version.

## Launching the GUI

To run the GUI, simply use this command:

```
.\gui.ps1
```

or you can also do:

```
.\venv\Scripts\activate

python.exe .\kohya_gui.py
```

## Dreambooth

You can find the dreambooth solution specific here: [Dreambooth README](train_db_README.md)

## Finetune

You can find the finetune solution specific here: [Finetune README](fine_tune_README.md)

## Train Network

You can find the train network solution specific here: [Train network README](train_network_README.md)

## LoRA

Training a LoRA currently uses the `train_network.py` code. You can create a LoRA network by using the all-in-one `gui.cmd` or by running the dedicated LoRA training GUI with:

```
.\venv\Scripts\activate

python lora_gui.py
```

Once you have created the LoRA network, you can generate images via auto1111 by installing [this extension](https://github.com/kohya-ss/sd-webui-additional-networks).

## Troubleshooting

### Page File Limit

- X error relating to `page file`: Increase the page file size limit in Windows.

### No module called tkinter

- Re-install [Python 3.10](https://www.python.org/ftp/python/3.10.9/python-3.10.9-amd64.exe) on your system.

### FileNotFoundError

This is usually related to an installation issue. Make sure you do not have any python modules installed locally that could conflict with the ones installed in the venv:

1. Open a new powershell terminal and make sure no venv is active.
2.  Run the following commands:

```
pip freeze > uninstall.txt
pip uninstall -r uninstall.txt
```

This will store your a backup file with your current locally installed pip packages and then uninstall them. Then, redo the installation instructions within the kohya_ss venv.

## Change History

<<<<<<< HEAD
* 2023/02/19 (v20.7.4):
    - Add `--use_lion_optimizer` to each training script to use [Lion optimizer](https://github.com/lucidrains/lion-pytorch).
        - Please install Lion optimizer with `pip install lion-pytorch` (it is not in ``requirements.txt`` currently.)
    - Add `--lowram` option to `train_network.py`. Load models to VRAM instead of VRAM (for machines which have bigger VRAM than RAM such as Colab and Kaggle). Thanks to Isotr0py!
        - Default behavior (without lowram) has reverted to the same as before 14 Feb.
    - Fixed git commit hash to be set correctly regardless of the working directory. Thanks to vladmandic!
* 2023/02/15 (v20.7.3):
    - Update upgrade.ps1 script
    - Integrate new kohya sd-script
    - Noise offset is recorded to the metadata. Thanks to space-nuko!
    - Show the moving average loss to prevent loss jumping in `train_network.py` and `train_db.py`. Thanks to shirayu!
    - Add support with multi-gpu trainining for `train_network.py`. Thanks to Isotr0py!
    - Add `--verbose` option for `resize_lora.py`. For details, see [this PR](https://github.com/kohya-ss/sd-scripts/pull/179). Thanks to mgz-dev!
    - Git commit hash is added to the metadata for LoRA. Thanks to space-nuko!
    - Add `--noise_offset` option for each training scripts. 
        - Implementation of https://www.crosslabs.org//blog/diffusion-with-offset-noise 
        - This option may improve ability to generate darker/lighter images. May work with LoRA.
=======
* 2023/02/16 (v20.7.3)
    - Noise offset is recorded to the metadata. Thanks to space-nuko!
    - Show the moving average loss to prevent loss jumping in `train_network.py` and `train_db.py`. Thanks to shirayu!
>>>>>>> 333c9702
* 2023/02/11 (v20.7.2):
    - `lora_interrogator.py` is added in `networks` folder. See `python networks\lora_interrogator.py -h` for usage.
        - For LoRAs where the activation word is unknown, this script compares the output of Text Encoder after applying LoRA to that of unapplied to find out which token is affected by LoRA. Hopefully you can figure out the activation word. LoRA trained with captions does not seem to be able to interrogate.
        - Batch size can be large (like 64 or 128).
    - `train_textual_inversion.py` now supports multiple init words.
    - Following feature is reverted to be the same as before. Sorry for confusion:
        > Now the number of data in each batch is limited to the number of actual images (not duplicated). Because a certain bucket may contain smaller number of actual images, so the batch may contain same (duplicated) images.
    - Add new tool to sort, group and average crop image in a dataset
* 2023/02/09 (v20.7.1)
    - Caption dropout is supported in ``train_db.py``, ``fine_tune.py`` and ``train_network.py``. Thanks to forestsource!
        - ``--caption_dropout_rate`` option specifies the dropout rate for captions (0~1.0, 0.1 means 10% chance for dropout). If dropout occurs, the image is trained with the empty caption. Default is 0 (no dropout).
        - ``--caption_dropout_every_n_epochs`` option specifies how many epochs to drop captions. If ``3`` is specified, in epoch 3, 6, 9 ..., images are trained with all captions empty. Default is None (no dropout).
        - ``--caption_tag_dropout_rate`` option specified the dropout rate for tags (comma separated tokens) (0~1.0, 0.1 means 10% chance for dropout). If dropout occurs, the tag is removed from the caption. If ``--keep_tokens`` option is set, these tokens (tags) are not dropped. Default is 0 (no droupout).
        - The bulk image downsampling script is added. Documentation is [here](https://github.com/kohya-ss/sd-scripts/blob/main/train_network_README-ja.md#%E7%94%BB%E5%83%8F%E3%83%AA%E3%82%B5%E3%82%A4%E3%82%BA%E3%82%B9%E3%82%AF%E3%83%AA%E3%83%97%E3%83%88) (in Jpanaese). Thanks to bmaltais!
        - Typo check is added. Thanks to shirayu!
    - Add option to autolaunch the GUI in a browser and set the server_port. USe either `gui.ps1 --inbrowser --server_port 3456`or `gui.cmd -inbrowser -server_port 3456`
* 2023/02/06 (v20.7.0)
    - `--bucket_reso_steps` and `--bucket_no_upscale` options are added to training scripts (fine tuning, DreamBooth, LoRA and Textual Inversion) and `prepare_buckets_latents.py`.
    - `--bucket_reso_steps` takes the steps for buckets in aspect ratio bucketing. Default is 64, same as before.
        - Any value greater than or equal to 1 can be specified; 64 is highly recommended and a value divisible by 8 is recommended.
        - If less than 64 is specified, padding will occur within U-Net. The result is unknown.
        - If you specify a value that is not divisible by 8, it will be truncated to divisible by 8 inside VAE, because the size of the latent is 1/8 of the image size.
    - If the `--bucket_no_upscale` option is specified, images smaller than the bucket size will be processed without upscaling.
        - Internally, a bucket smaller than the image size is created (for example, if the image is 300x300 and `bucket_reso_steps=64`, the bucket is 256x256). The image will be trimmed.
        - Implementation of [#130](https://github.com/kohya-ss/sd-scripts/issues/130).
        - Images with an area larger than the maximum size specified by `--resolution` are downsampled to the max bucket size.
    - Now the number of data in each batch is limited to the number of actual images (not duplicated). Because a certain bucket may contain smaller number of actual images, so the batch may contain same (duplicated) images.
    - `--random_crop` now also works with buckets enabled.
        - Instead of always cropping the center of the image, the image is shifted left, right, up, and down to be used as the training data. This is expected to train to the edges of the image.
        - Implementation of discussion [#34](https://github.com/kohya-ss/sd-scripts/discussions/34).
* 2023/02/04 (v20.6.1)
    - Add new LoRA resize GUI
    - `--persistent_data_loader_workers` option is added to `fine_tune.py`, `train_db.py` and `train_network.py`. This option may significantly reduce the waiting time between epochs. Thanks to hitomi!
    - `--debug_dataset` option is now working on non-Windows environment. Thanks to tsukimiya!
    - `networks/resize_lora.py` script is added. This can approximate the higher-rank (dim) LoRA model by a lower-rank LoRA model, e.g. 128 to 4. Thanks to mgz-dev!
        - `--help` option shows usage.
        - Currently the metadata is not copied. This will be fixed in the near future.
* 2023/02/03 (v20.6.0)
    - Increase max LoRA rank (dim) size to 1024.
    - Update finetune preprocessing scripts.
        - `.bmp` and `.jpeg` are supported. Thanks to breakcore2 and p1atdev!
        - The default weights of `tag_images_by_wd14_tagger.py` is now `SmilingWolf/wd-v1-4-convnext-tagger-v2`. You can specify another model id from `SmilingWolf` by `--repo_id` option. Thanks to SmilingWolf for the great work.
        - To change the weight, remove `wd14_tagger_model` folder, and run the script again.
        - `--max_data_loader_n_workers` option is added to each script. This option uses the DataLoader for data loading to speed up loading, 20%~30% faster.
        - Please specify 2 or 4, depends on the number of CPU cores.
        - `--recursive` option is added to `merge_dd_tags_to_metadata.py` and `merge_captions_to_metadata.py`, only works with `--full_path`.
        - `make_captions_by_git.py` is added. It uses [GIT microsoft/git-large-textcaps](https://huggingface.co/microsoft/git-large-textcaps) for captioning. 
        - `requirements.txt` is updated. If you use this script, [please update the libraries](https://github.com/kohya-ss/sd-scripts#upgrade).
        - Usage is almost the same as `make_captions.py`, but batch size should be smaller.
        - `--remove_words` option removes as much text as possible (such as `the word "XXXX" on it`).
        - `--skip_existing` option is added to `prepare_buckets_latents.py`. Images with existing npz files are ignored by this option.
        - `clean_captions_and_tags.py` is updated to remove duplicated or conflicting tags, e.g. `shirt` is removed when `white shirt` exists. if `black hair` is with `red hair`, both are removed.
    - Tag frequency is added to the metadata in `train_network.py`. Thanks to space-nuko!
        - __All tags and number of occurrences of the tag are recorded.__ If you do not want it, disable metadata storing with `--no_metadata` option.
* 2023/01/30 (v20.5.2):
  - Add `--lr_scheduler_num_cycles` and `--lr_scheduler_power` options for `train_network.py` for cosine_with_restarts and polynomial learning rate schedulers. Thanks to mgz-dev!
  - Fixed U-Net `sample_size` parameter to `64` when converting from SD to Diffusers format, in `convert_diffusers20_original_sd.py`
* 2023/01/27 (v20.5.1):
    - Fix [issue #70](https://github.com/bmaltais/kohya_ss/issues/70)
    - Fix [issue #71](https://github.com/bmaltais/kohya_ss/issues/71)
* 2023/01/26 (v20.5.0):
    - Add new `Dreambooth TI` tab for training of Textual Inversion embeddings
    - Add Textual Inversion training. Documentation is [here](./train_ti_README-ja.md) (in Japanese.)
* 2023/01/22 (v20.4.1):
    - Add new tool to verify LoRA weights produced by the trainer. Can be found under "Dreambooth LoRA/Tools/Verify LoRA"
* 2023/01/22 (v20.4.0):
    - Add support for `network_alpha` under the Training tab and support for `--training_comment` under the Folders tab.
    - Add `--network_alpha` option to specify `alpha` value to prevent underflows for stable training. Thanks to CCRcmcpe!
        - Details of the issue are described [here](https://github.com/kohya-ss/sd-webui-additional-networks/issues/49).
        - The default value is `1`, scale `1 / rank (or dimension)`. Set same value as `network_dim` for same behavior to old version.
        - LoRA with a large dimension (rank) seems to require a higher learning rate with `alpha=1` (e.g. 1e-3 for 128-dim, still investigating).　
    - For generating images in Web UI, __the latest version of the extension `sd-webui-additional-networks` (v0.3.0 or later) is required for the models trained with this release or later.__
    - Add logging for the learning rate for U-Net and Text Encoder independently, and for running average epoch loss. Thanks to mgz-dev!  
    - Add more metadata such as dataset/reg image dirs, session ID, output name etc... See [this pull request](https://github.com/kohya-ss/sd-scripts/pull/77) for details. Thanks to space-nuko!
        - __Now the metadata includes the folder name (the basename of the folder contains image files, not the full path).__ If you do not want it, disable metadata storing with `--no_metadata` option.
    - Add `--training_comment` option. You can specify an arbitrary string and refer to it by the extension.

It seems that the Stable Diffusion web UI now supports image generation using the LoRA model learned in this repository.

Note: At this time, it appears that models learned with version 0.4.0 are not supported. If you want to use the generation function of the web UI, please continue to use version 0.3.2. Also, it seems that LoRA models for SD2.x are not supported.

* 2023/01/16 (v20.3.0):
  - Fix a part of LoRA modules are not trained when `gradient_checkpointing` is enabled. 
  - Add `--save_last_n_epochs_state` option. You can specify how many state folders to keep, apart from how many models to keep. Thanks to shirayu!
  - Fix Text Encoder training stops at `max_train_steps` even if `max_train_epochs` is set in `train_db.py`.
  - Added script to check LoRA weights. You can check weights by `python networks\check_lora_weights.py <model file>`. If some modules are not trained, the value is `0.0` like following. 
    - `lora_te_text_model_encoder_layers_11_*` is not trained with `clip_skip=2`, so `0.0` is okay for these modules.

- example result of `check_lora_weights.py`, Text Encoder and a part of U-Net are not trained:
```
number of LoRA-up modules: 264
lora_te_text_model_encoder_layers_0_mlp_fc1.lora_up.weight,0.0
lora_te_text_model_encoder_layers_0_mlp_fc2.lora_up.weight,0.0
lora_te_text_model_encoder_layers_0_self_attn_k_proj.lora_up.weight,0.0
:
lora_unet_down_blocks_2_attentions_1_transformer_blocks_0_ff_net_0_proj.lora_up.weight,0.0
lora_unet_down_blocks_2_attentions_1_transformer_blocks_0_ff_net_2.lora_up.weight,0.0
lora_unet_mid_block_attentions_0_proj_in.lora_up.weight,0.003503334941342473
lora_unet_mid_block_attentions_0_proj_out.lora_up.weight,0.004308608360588551
:
```

- all modules are trained:
```
number of LoRA-up modules: 264
lora_te_text_model_encoder_layers_0_mlp_fc1.lora_up.weight,0.0028684409335255623
lora_te_text_model_encoder_layers_0_mlp_fc2.lora_up.weight,0.0029794853180646896
lora_te_text_model_encoder_layers_0_self_attn_k_proj.lora_up.weight,0.002507600700482726
lora_te_text_model_encoder_layers_0_self_attn_out_proj.lora_up.weight,0.002639499492943287
:
```

* 2023/01/16 (v20.2.1):
    - Merging the latest code update from kohya
    - Added `--max_train_epochs` and `--max_data_loader_n_workers` option for each training script.
    - If you specify the number of training epochs with `--max_train_epochs`, the number of steps is calculated from the number of epochs automatically.
    - You can set the number of workers for DataLoader with `--max_data_loader_n_workers`, default is 8. The lower number may reduce the main memory usage and the time between epochs, but may cause slower data loading (training).
    - Fix loading some VAE or .safetensors as VAE is failed for `--vae` option. Thanks to Fannovel16!
    - Add negative prompt scaling for `gen_img_diffusers.py` You can set another conditioning scale to the negative prompt with `--negative_scale` option, and `--nl` option for the prompt. Thanks to laksjdjf!
    - Refactoring of GUI code and fixing mismatch... and possibly introducing bugs...
* 2023/01/11 (v20.2.0):
    - Add support for max token length
* 2023/01/10 (v20.1.1):
    - Fix issue with LoRA config loading
* 2023/01/10 (v20.1):
    - Add support for `--output_name` to trainers
    - Refactor code for easier maintenance
* 2023/01/10 (v20.0):
    - Update code base to match [latest kohys_ss code upgrade](https://github.com/kohya-ss/sd-scripts)
* 2023/01/09 (v19.4.3):
    - Add vae support to dreambooth GUI
    - Add gradient_checkpointing, gradient_accumulation_steps, mem_eff_attn, shuffle_caption to finetune GUI
    - Add gradient_accumulation_steps, mem_eff_attn to dreambooth lora gui
* 2023/01/08 (v19.4.2):
    - Add find/replace option to Basic Caption utility
    - Add resume training and save_state option to finetune UI
* 2023/01/06 (v19.4.1):
    - Emergency fix for new version of gradio causing issues with drop down menus. Please run `pip install -U -r requirements.txt` to fix the issue after pulling this repo.
* 2023/01/06 (v19.4):
    - Add new Utility to Extract a LoRA from a finetuned model
* 2023/01/06 (v19.3.1):
    - Emergency fix for dreambooth_ui no longer working, sorry
    - Add LoRA network merge too GUI. Run `pip install -U -r requirements.txt` after pulling this new release.
* 2023/01/05 (v19.3):
    - Add support for `--clip_skip` option
    - Add missing `detect_face_rotate.py` to tools folder
    - Add `gui.cmd` for easy start of GUI
* 2023/01/02 (v19.2) update:
    - Finetune, add xformers, 8bit adam, min bucket, max bucket, batch size and flip augmentation support for dataset preparation
    - Finetune, add "Dataset preparation" tab to group task specific options
* 2023/01/01 (v19.2) update:
    - add support for color and flip augmentation to "Dreambooth LoRA"
* 2023/01/01 (v19.1) update:
    - merge kohys_ss upstream code  updates
    - rework Dreambooth LoRA GUI
    - fix bug where LoRA network weights were not loaded to properly resume training
* 2022/12/30 (v19) update:
    - support for LoRA network training in kohya_gui.py.
* 2022/12/23 (v18.8) update:
    - Fix for conversion tool issue when the source was an sd1.x diffuser model
    - Other minor code and GUI fix
* 2022/12/22 (v18.7) update:
    - Merge dreambooth and finetune is a common GUI
    - General bug fixes and code improvements
* 2022/12/21 (v18.6.1) update:
    - fix issue with dataset balancing when the number of detected images in the folder is 0

* 2022/12/21 (v18.6) update:
    - add optional GUI authentication support via: `python fine_tune.py --username=<name> --password=<password>`<|MERGE_RESOLUTION|>--- conflicted
+++ resolved
@@ -163,7 +163,6 @@
 
 ## Change History
 
-<<<<<<< HEAD
 * 2023/02/19 (v20.7.4):
     - Add `--use_lion_optimizer` to each training script to use [Lion optimizer](https://github.com/lucidrains/lion-pytorch).
         - Please install Lion optimizer with `pip install lion-pytorch` (it is not in ``requirements.txt`` currently.)
@@ -181,11 +180,6 @@
     - Add `--noise_offset` option for each training scripts. 
         - Implementation of https://www.crosslabs.org//blog/diffusion-with-offset-noise 
         - This option may improve ability to generate darker/lighter images. May work with LoRA.
-=======
-* 2023/02/16 (v20.7.3)
-    - Noise offset is recorded to the metadata. Thanks to space-nuko!
-    - Show the moving average loss to prevent loss jumping in `train_network.py` and `train_db.py`. Thanks to shirayu!
->>>>>>> 333c9702
 * 2023/02/11 (v20.7.2):
     - `lora_interrogator.py` is added in `networks` folder. See `python networks\lora_interrogator.py -h` for usage.
         - For LoRAs where the activation word is unknown, this script compares the output of Text Encoder after applying LoRA to that of unapplied to find out which token is affected by LoRA. Hopefully you can figure out the activation word. LoRA trained with captions does not seem to be able to interrogate.
