import os
import gradio as gr
from easygui import msgbox
import subprocess
import time
import webbrowser
from library.custom_logging import setup_logging

# Set up logging
log = setup_logging()

tensorboard_proc = None
TENSORBOARD = 'tensorboard' if os.name == 'posix' else 'tensorboard.exe'

# Set the default tensorboard port
DEFAULT_TENSORBOARD_PORT = 6006

def start_tensorboard(headless, logging_dir, wait_time=5):
    global tensorboard_proc
    
    headless_bool = True if headless.get('label') == 'True' else False

    # Read the TENSORBOARD_PORT from the environment, or use the default
    tensorboard_port = os.environ.get('TENSORBOARD_PORT', DEFAULT_TENSORBOARD_PORT)

    if not os.listdir(logging_dir):
        log.info('Error: log folder is empty')
        msgbox(msg='Error: log folder is empty')
        return

    run_cmd = [
        TENSORBOARD,
        '--logdir',
        logging_dir,
        '--host',
        '0.0.0.0',
        '--port',
        str(tensorboard_port),
    ]

    log.info(run_cmd)
    if tensorboard_proc is not None:
        log.info(
            'Tensorboard is already running. Terminating existing process before starting new one...'
        )
        stop_tensorboard()

    # Start background process
    log.info('Starting TensorBoard on port {}'.format(tensorboard_port))
    try:
        tensorboard_proc = subprocess.Popen(run_cmd)
    except Exception as e:
        log.error('Failed to start Tensorboard:', e)
        return

    if not headless_bool:
        # Wait for some time to allow TensorBoard to start up
        time.sleep(wait_time)

<<<<<<< HEAD
    # Open the TensorBoard URL in the default browser
    tensorboard_url = f'http://localhost:{tensorboard_port}'
    log.info(f'Opening TensorBoard URL in browser: {tensorboard_url}')
    webbrowser.open(tensorboard_url)
=======
        # Open the TensorBoard URL in the default browser
        log.info('Opening tensorboard url in browser...')
        webbrowser.open('http://localhost:6006')
>>>>>>> 524469dc


def stop_tensorboard():
    global tensorboard_proc
    if tensorboard_proc is not None:
        log.info('Stopping tensorboard process...')
        try:
            tensorboard_proc.terminate()
            tensorboard_proc = None
            log.info('...process stopped')
        except Exception as e:
            log.error('Failed to stop Tensorboard:', e)
    else:
        log.info('Tensorboard is not running...')


def gradio_tensorboard():
    with gr.Row():
        button_start_tensorboard = gr.Button('Start tensorboard')
        button_stop_tensorboard = gr.Button('Stop tensorboard')

    return (button_start_tensorboard, button_stop_tensorboard)<|MERGE_RESOLUTION|>--- conflicted
+++ resolved
@@ -57,16 +57,10 @@
         # Wait for some time to allow TensorBoard to start up
         time.sleep(wait_time)
 
-<<<<<<< HEAD
-    # Open the TensorBoard URL in the default browser
-    tensorboard_url = f'http://localhost:{tensorboard_port}'
-    log.info(f'Opening TensorBoard URL in browser: {tensorboard_url}')
-    webbrowser.open(tensorboard_url)
-=======
         # Open the TensorBoard URL in the default browser
-        log.info('Opening tensorboard url in browser...')
-        webbrowser.open('http://localhost:6006')
->>>>>>> 524469dc
+        tensorboard_url = f'http://localhost:{tensorboard_port}'
+        log.info(f'Opening TensorBoard URL in browser: {tensorboard_url}')
+        webbrowser.open(tensorboard_url)
 
 
 def stop_tensorboard():
